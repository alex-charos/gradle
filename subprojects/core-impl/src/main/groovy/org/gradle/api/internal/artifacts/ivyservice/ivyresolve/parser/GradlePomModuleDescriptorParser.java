/*
 * Copyright 2011 the original author or authors.
 *
 * Licensed under the Apache License, Version 2.0 (the "License");
 * you may not use this file except in compliance with the License.
 * You may obtain a copy of the License at
 *
 *      http://www.apache.org/licenses/LICENSE-2.0
 *
 * Unless required by applicable law or agreed to in writing, software
 * distributed under the License is distributed on an "AS IS" BASIS,
 * WITHOUT WARRANTIES OR CONDITIONS OF ANY KIND, either express or implied.
 * See the License for the specific language governing permissions and
 * limitations under the License.
 */
package org.gradle.api.internal.artifacts.ivyservice.ivyresolve.parser;

import org.apache.ivy.core.module.descriptor.*;
import org.apache.ivy.core.module.descriptor.Configuration.Visibility;
import org.apache.ivy.core.module.id.ModuleRevisionId;
import org.apache.ivy.plugins.parser.m2.PomDependencyMgt;
import org.gradle.api.internal.artifacts.ivyservice.ivyresolve.parser.PomReader.PomDependencyData;
import org.gradle.api.internal.artifacts.metadata.ModuleDescriptorAdapter;
import org.gradle.api.internal.artifacts.metadata.MutableModuleVersionMetaData;
import org.gradle.api.internal.externalresource.LocallyAvailableExternalResource;
import org.slf4j.Logger;
import org.slf4j.LoggerFactory;
import org.xml.sax.SAXException;

import java.io.IOException;
import java.text.ParseException;
import java.util.*;

/**
 * This a straight copy of org.apache.ivy.plugins.parser.m2.PomModuleDescriptorParser, with one change: we do NOT attempt to retrieve source and javadoc artifacts when parsing the POM. This cuts the
 * number of remote call in half to resolve a module.
 */
public final class GradlePomModuleDescriptorParser extends AbstractModuleDescriptorParser {
    private static final Logger LOGGER = LoggerFactory.getLogger(GradlePomModuleDescriptorParser.class);
    private static final String DEPENDENCY_IMPORT_SCOPE = "import";

    @Override
    protected String getTypeName() {
        return "POM";
    }

    public String toString() {
        return "gradle pom parser";
    }

    protected MutableModuleVersionMetaData doParseDescriptor(DescriptorParseContext parserSettings, LocallyAvailableExternalResource resource, boolean validate) throws IOException, ParseException, SAXException {
        GradlePomModuleDescriptorBuilder mdBuilder = new GradlePomModuleDescriptorBuilder(resource, parserSettings);

        PomReader pomReader = new PomReader(resource);

        doParsePom(parserSettings, mdBuilder, pomReader);

        String artifactId = pomReader.getArtifactId();
        if (pomReader.getRelocation() == null) {
            mdBuilder.addMainArtifact(artifactId, pomReader.getPackaging());
        }

        DefaultModuleDescriptor moduleDescriptor = mdBuilder.getModuleDescriptor();
        ModuleDescriptorAdapter adapter = new ModuleDescriptorAdapter(moduleDescriptor);
        if ("pom".equals(pomReader.getPackaging())) {
            adapter.setMetaDataOnly(true);
        }
        return adapter;
    }

    private void doParsePom(DescriptorParseContext parserSettings, GradlePomModuleDescriptorBuilder mdBuilder, PomReader pomReader) throws IOException, SAXException {
        PomReader parentDescr = null;
        if (pomReader.hasParent()) {
            //Is there any other parent properties?

            ModuleRevisionId parentModRevID = ModuleRevisionId.newInstance(
                    pomReader.getParentGroupId(),
                    pomReader.getParentArtifactId(),
                    pomReader.getParentVersion());
            parentDescr = parseOtherPom(parserSettings, parentModRevID);
            Map<String, String> parentPomProps = parentDescr.getProperties();
            for (Map.Entry<String, String> entry : parentPomProps.entrySet()) {
                pomReader.setProperty(entry.getKey(), entry.getValue());
            }
        }
        pomReader.resolveGAV();

        String groupId = pomReader.getGroupId();
        String artifactId = pomReader.getArtifactId();
        String version = pomReader.getVersion();
        mdBuilder.setModuleRevId(parserSettings.getCurrentRevisionId(), groupId, artifactId, version);

        mdBuilder.setHomePage(pomReader.getHomePage());
        mdBuilder.setDescription(pomReader.getDescription());
        mdBuilder.setLicenses(pomReader.getLicenses());

        ModuleRevisionId relocation = pomReader.getRelocation();

        if (relocation != null) {
            if (groupId != null && artifactId != null
                    && artifactId.equals(relocation.getName())
                    && groupId.equals(relocation.getOrganisation())) {
                LOGGER.error("POM relocation to an other version number is not fully supported in Gradle : {} relocated to {}.",
                        mdBuilder.getModuleDescriptor().getModuleRevisionId(), relocation);
                LOGGER.warn("Please update your dependency to directly use the correct version '{}'.", relocation);
                LOGGER.warn("Resolution will only pick dependencies of the relocated element.  Artifacts and other metadata will be ignored.");
                PomReader relocatedModule = parseOtherPom(parserSettings, relocation);

                Collection<PomDependencyData> pomDependencyDataList = relocatedModule.getDependencies().values();
                for(PomDependencyData pomDependencyData : pomDependencyDataList) {
                    mdBuilder.addDependency(pomDependencyData);
                }

            } else {
                LOGGER.info(mdBuilder.getModuleDescriptor().getModuleRevisionId()
                        + " is relocated to " + relocation
                        + ". Please update your dependencies.");
                LOGGER.debug("Relocated module will be considered as a dependency");
                DefaultDependencyDescriptor dd = new DefaultDependencyDescriptor(mdBuilder.getModuleDescriptor(), relocation, true, false, true);
                /* Map all public dependencies */
                Configuration[] m2Confs = GradlePomModuleDescriptorBuilder.MAVEN2_CONFIGURATIONS;
                for (Configuration m2Conf : m2Confs) {
                    if (Visibility.PUBLIC.equals(m2Conf.getVisibility())) {
                        dd.addDependencyConfiguration(m2Conf.getName(), m2Conf.getName());
                    }
                }
                mdBuilder.addDependency(dd);
            }
        } else {
            if (parentDescr != null) {
<<<<<<< HEAD
                // add dependency management info from parent
                Set<PomDependencyMgt> depMgt = parentDescr.getDependencyMgt();
                for (PomDependencyMgt aDepMgt : depMgt) {
                    mdBuilder.addDependencyMgt(aDepMgt);
                }
            }
=======
                // add plugins from parent
                List<PomPluginElement> plugins = parentDescr.getPlugins();
                for(PomPluginElement plugin : plugins) {
                    mdBuilder.addPlugin(plugin);
                }
>>>>>>> 68a6d21d

                pomReader.addInheritedDependencyMgts(parentDescr.getDependencyMgt());
                pomReader.addInheritedDependencies(parentDescr.getDependencies());
            }

            overrideDependencyMgtsWithImported(parserSettings, pomReader);
            addDependencyMgtsToBuilder(mdBuilder, pomReader.getDependencyMgt().values());

            for (PomDependencyData dependency : pomReader.getDependencies().values()) {
                mdBuilder.addDependency(dependency);
            }
        }
    }

    /**
     * Overrides existing dependency management information with imported ones if existing.
     *
     * @param parseContext Parse context
     * @param pomReader POM reader
     * @throws IOException
     * @throws SAXException
     */
    private void overrideDependencyMgtsWithImported(DescriptorParseContext parseContext, PomReader pomReader) throws IOException, SAXException {
        Map<String, PomDependencyMgt> importedDependencyMgts = parseImportedDependencyMgts(parseContext, pomReader.getDependencyMgt().values());
        pomReader.addInheritedDependencyMgts(importedDependencyMgts);
    }

    /**
     * Parses imported dependency management information.
     *
     * @param parseContext Parse context
     * @param currentDependencyMgts Current dependency management information
     * @return Imported dependency management information
     * @throws IOException
     * @throws SAXException
     */
    private Map<String, PomDependencyMgt> parseImportedDependencyMgts(DescriptorParseContext parseContext, Collection<PomDependencyMgt> currentDependencyMgts) throws IOException, SAXException {
        Map<String, PomDependencyMgt> importedDependencyMgts = new LinkedHashMap<String, PomDependencyMgt>();

        for(PomDependencyMgt currentDependencyMgt : currentDependencyMgts) {
            if(isDependencyImportScoped(currentDependencyMgt)) {
                PomReader importDescr = parseImportedPom(parseContext, currentDependencyMgt);
                importedDependencyMgts.putAll(importDescr.getDependencyMgt());
            }
        }

        return importedDependencyMgts;
    }

    /**
     * Adds dependency management information to builder. Excludes elements with scope "import".
     *
     * @param mdBuilder Module descriptor builder
     * @param dependencyMgts Dependency management information
     */
    private void addDependencyMgtsToBuilder(GradlePomModuleDescriptorBuilder mdBuilder, Collection<PomDependencyMgt> dependencyMgts) {
        for(PomDependencyMgt dependencyMgt : dependencyMgts) {
            if(!isDependencyImportScoped(dependencyMgt)) {
                mdBuilder.addDependencyMgt(dependencyMgt);
            }
        }
    }

    /**
     * Checks if dependency has scope "import".
     *
     * @param dependencyMgt Dependency management element
     * @return Flag
     */
    private boolean isDependencyImportScoped(PomDependencyMgt dependencyMgt) {
        return DEPENDENCY_IMPORT_SCOPE.equals(dependencyMgt.getScope());
    }

    /**
     * Parses imported POM.
     *
     * @param parseContext Parse context
     * @param pomDependencyMgt Dependency management information
     * @return POM reader
     * @throws IOException
     * @throws SAXException
     */
    private PomReader parseImportedPom(DescriptorParseContext parseContext, PomDependencyMgt pomDependencyMgt) throws IOException, SAXException {
        ModuleRevisionId importModRevID = ModuleRevisionId.newInstance(pomDependencyMgt.getGroupId(), pomDependencyMgt.getArtifactId(), pomDependencyMgt.getVersion());
        return parseOtherPom(parseContext, importModRevID);
    }

    /**
     * Parses other POM.
     *
     * @param parseContext Parse context
     * @param parentModRevID Parent module revision ID
     * @return POM reader
     * @throws IOException
     * @throws SAXException
     */
    private PomReader parseOtherPom(DescriptorParseContext parseContext, ModuleRevisionId parentModRevID) throws IOException, SAXException {
        Artifact pomArtifact = DefaultArtifact.newPomArtifact(parentModRevID, new Date());
        LocallyAvailableExternalResource localResource = parseContext.getArtifact(pomArtifact);
        GradlePomModuleDescriptorBuilder mdBuilder = new GradlePomModuleDescriptorBuilder(localResource, parseContext);
        PomReader pomReader = new PomReader(localResource);
        doParsePom(parseContext, mdBuilder, pomReader);
        return pomReader;
    }
}<|MERGE_RESOLUTION|>--- conflicted
+++ resolved
@@ -128,20 +128,6 @@
             }
         } else {
             if (parentDescr != null) {
-<<<<<<< HEAD
-                // add dependency management info from parent
-                Set<PomDependencyMgt> depMgt = parentDescr.getDependencyMgt();
-                for (PomDependencyMgt aDepMgt : depMgt) {
-                    mdBuilder.addDependencyMgt(aDepMgt);
-                }
-            }
-=======
-                // add plugins from parent
-                List<PomPluginElement> plugins = parentDescr.getPlugins();
-                for(PomPluginElement plugin : plugins) {
-                    mdBuilder.addPlugin(plugin);
-                }
->>>>>>> 68a6d21d
 
                 pomReader.addInheritedDependencyMgts(parentDescr.getDependencyMgt());
                 pomReader.addInheritedDependencies(parentDescr.getDependencies());
